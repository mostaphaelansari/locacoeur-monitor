import sys
import time
import uuid
import ssl
import signal
import json
import hashlib
import logging
import threading
import smtplib
from typing import Dict, Any, Optional
from datetime import datetime, timezone, timedelta
from email.mime.text import MIMEText
from email.mime.multipart import MIMEMultipart
from email.utils import formatdate

import paho.mqtt.client as mqtt
import psycopg2
from psycopg2 import errors
from psycopg2 import pool
from decouple import config
from cachetools import TTLCache
from collections import deque
# Configure logging
logging.basicConfig(
    level=logging.INFO,
    format='%(asctime)s - %(name)s - %(levelname)s - %(message)s',
    handlers=[
<<<<<<< HEAD
        logging.FileHandler('backend/src/mqtt_client.log'),
=======
        logging.FileHandler('/opt/locacoeur-monitor/backend/logs/mqtt_client.log'),
>>>>>>> ee122621
        logging.StreamHandler()
    ]
)
logger = logging.getLogger(__name__)

timestamp_logger = logging.getLogger('timestamp_debug')
<<<<<<< HEAD
timestamp_handler = logging.FileHandler('backend\src\timestamp_debug.log')
=======
timestamp_handler = logging.FileHandler('/opt/locacoeur-monitor/backend/logs/timestamp_debug.log')
>>>>>>> ee122621
timestamp_handler.setFormatter(logging.Formatter('%(asctime)s - %(message)s'))
timestamp_logger.addHandler(timestamp_handler)
timestamp_logger.setLevel(logging.DEBUG)

# MQTT settings
MQTT_BROKER = config("MQTT_BROKER", default="mqtt.locacoeur.com")
MQTT_PORT = int(config("MQTT_PORT", default=8883))
MQTT_TOPICS = [("LC1/+/event/#", 0), ("LC1/+/command/#", 0), ("LC1/+/result", 0)]
MQTT_CLIENT_ID = f"locacoeur-client-{uuid.uuid4()}"
MQTT_CA_CERT = config("MQTT_CA_CERT", default="../certs/ca.crt")
MQTT_CLIENT_CERT = config("MQTT_CLIENT_CERT", default="../certs/client.crt")
MQTT_CLIENT_KEY = config("MQTT_CLIENT_KEY", default="../certs/client.key")
MQTT_USERNAME = config("MQTT_USERNAME", default="locacoeur")
MQTT_PASSWORD = config("MQTT_PASSWORD", default=None)

# Database settings
DB_CONFIG = {
    "dbname": config("DB_NAME", default="mqtt_db"),
    "user": config("DB_USER", default="mqtt_user"),
    "password": config("DB_PASSWORD"),
    "host": config("DB_HOST", default="91.134.90.10"),
    "port": config("DB_PORT", default="5432")
}

# Email settings
EMAIL_CONFIG = {
    "smtp_server": config("SMTP_SERVER", default="ssl0.ovh.net"),
    "smtp_port": int(config("SMTP_PORT", default=587)),
    "username": config("SMTP_USERNAME", default="support@locacoeur.com"),
    "password": config("SMTP_PASSWORD"),
    "from_email": config("SMTP_FROM_EMAIL", default="support@locacoeur.com"),
    "to_emails": config("SMTP_TO_EMAILS", default="alertHousse@proton.me").split(","),
    "enabled": config("SMTP_ENABLED", default=True, cast=bool)
}

class MQTTService:
    def __init__(self):
        self.running = True
        self.reconnect_count = 0
        self.last_connection_time = None
        self.email_cache = TTLCache(maxsize=100, ttl=3600)
        self.alert_cache = TTLCache(maxsize=100, ttl=60)
        self.db_pool = psycopg2.pool.SimpleConnectionPool(1, 20, **DB_CONFIG)
        self.command_lock = threading.Lock()
        self.command_cache = {}
        self.message_lock = threading.Lock()
        self.processed_messages = deque(maxlen=1000)
        self.client = None
        self.setup_signal_handlers()
        self.initialize_db()
        self.setup_mqtt_client()
        self.start_followup_checker()

    def setup_signal_handlers(self):
        """Setup signal handlers for graceful shutdown (unchanged)"""
        signal.signal(signal.SIGINT, self.signal_handler)
        signal.signal(signal.SIGTERM, self.signal_handler)

    def signal_handler(self, signum, frame):
        logger.info(f"Received signal {signum}, shutting down gracefully...")
        self.running = False
        if self.client:
            try:
                self.client.disconnect()
                self.client.loop_stop()
            except Exception as e:
                logger.warning(f"Error during MQTT disconnection in signal handler: {e}")
        try:
            self.db_pool.closeall()
        except Exception as e:
            logger.warning(f"Error closing database pool: {e}")
        sys.exit(0)

    def connect_db(self) -> Optional[psycopg2.extensions.connection]:
        """Get a database connection from the pool (unchanged)"""
        try:
            return self.db_pool.getconn()
        except Exception as e:
            logger.error(f"Failed to get database connection: {e}")
            self.send_alert_email("Database Connection Failed", f"Failed to get database connection: {e}", "critical")
            return None

    def release_db(self, conn):
        """Release a database connection back to the pool (unchanged)"""
        try:
            self.db_pool.putconn(conn)
        except Exception as e:
            logger.error(f"Failed to release database connection: {e}")

    def get_server_id(self) -> int:
        """Retrieve or create server_id for the current server"""
        conn = self.connect_db()
        if not conn:
            logger.error("Failed to connect to database for server_id retrieval")
            return None
        try:
            cur = conn.cursor()
            mqtt_url = "mqtts://mqtt.locacoeur.com:8883"
            cur.execute(
                """
                SELECT server_id FROM Servers
                WHERE environment = %s AND mqtt_url = %s
                """,
                ("production", mqtt_url)
            )
            result = cur.fetchone()
            if result:
                return result[0]

            cur.execute(
                """
                INSERT INTO Servers (environment, mqtt_url)
                VALUES (%s, %s)
                ON CONFLICT (environment) DO NOTHING
                RETURNING server_id
                """,
                ("production", mqtt_url)
            )
            result = cur.fetchone()
            server_id = result[0] if result else None
            if server_id is None:
                cur.execute(
                    """
                    SELECT server_id FROM Servers
                    WHERE environment = %s AND mqtt_url = %s
                    """,
                    ("production", mqtt_url)
                )
                result = cur.fetchone()
                server_id = result[0] if result else None
            if server_id is None:
                raise ValueError("Failed to retrieve or create server_id")
            conn.commit()
            logger.info(f"Created or retrieved server_id {server_id} for environment='production'")
            return server_id
        except Exception as e:
            logger.error(f"Error retrieving or creating server_id: {e}")
            conn.rollback()
            self.send_alert_email(
                "Database Error",
                f"Failed to retrieve or create server_id: {e}",
                "critical"
            )
            return None
        finally:
            cur.close()
            self.release_db(conn)

    def initialize_db(self):
        """Initialize database schema with corrected column names"""
        conn = self.connect_db()
        if not conn:
            return
        try:
            cur = conn.cursor()
            cur.execute("""
                CREATE TABLE IF NOT EXISTS Servers (
                    server_id SERIAL PRIMARY KEY,
                    environment TEXT NOT NULL,
                    mqtt_url TEXT NOT NULL,
                    UNIQUE (environment)
                );
                CREATE TABLE IF NOT EXISTS Devices (
                    serial VARCHAR(50) PRIMARY KEY,
                    mqtt_broker_url VARCHAR(255),
                    created_at TIMESTAMP WITHOUT TIME ZONE DEFAULT CURRENT_TIMESTAMP
                );
                CREATE TABLE IF NOT EXISTS Commands (
                    command_id SERIAL PRIMARY KEY,
                    device_serial VARCHAR(50) REFERENCES Devices(serial) ON DELETE CASCADE,
                    server_id INTEGER REFERENCES Servers(server_id) ON DELETE RESTRICT,
                    operation_id VARCHAR(50),
                    topic VARCHAR(255),
                    message_id VARCHAR(50),
                    payload JSONB,
                    created_at TIMESTAMP WITHOUT TIME ZONE DEFAULT CURRENT_TIMESTAMP,
                    is_get BOOLEAN
                );
                CREATE TABLE IF NOT EXISTS Results (
                    result_id SERIAL PRIMARY KEY,
                    command_id INTEGER REFERENCES Commands(command_id) ON DELETE SET NULL,
                    device_serial VARCHAR(50) REFERENCES Devices(serial) ON DELETE CASCADE,
                    topic VARCHAR(255),
                    result_status VARCHAR(50),
                    result_message TEXT,
                    payload JSONB,
                    created_at TIMESTAMP WITHOUT TIME ZONE DEFAULT CURRENT_TIMESTAMP
                );
                CREATE TABLE IF NOT EXISTS Events (
                    event_id SERIAL PRIMARY KEY,
                    device_serial VARCHAR(50) REFERENCES Devices(serial) ON DELETE CASCADE,
                    server_id INTEGER REFERENCES Servers(server_id) ON DELETE RESTRICT,
                    operation_id VARCHAR(50),
                    topic VARCHAR(255),
                    message_id VARCHAR(50),
                    payload JSONB,
                    event_timestamp TIMESTAMP WITHOUT TIME ZONE,
                    created_at TIMESTAMP WITHOUT TIME ZONE DEFAULT CURRENT_TIMESTAMP,
                    original_timestamp TEXT,
                    UNIQUE (device_serial, topic, event_timestamp)
                );
                CREATE TABLE IF NOT EXISTS LEDs (
                    led_id SERIAL PRIMARY KEY,
                    device_serial VARCHAR(50) REFERENCES Devices(serial) ON DELETE CASCADE,
                    led_type VARCHAR(50) NOT NULL,
                    status VARCHAR(50) NOT NULL,
                    description TEXT,
                    last_updated TIMESTAMP WITHOUT TIME ZONE DEFAULT CURRENT_TIMESTAMP,
                    CONSTRAINT leds_status_check CHECK (status IN ('Green', 'Red', 'Off')),
                    UNIQUE (device_serial, led_type)
                );
                CREATE TABLE IF NOT EXISTS device_data (
                    id SERIAL PRIMARY KEY,
                    device_serial VARCHAR(50) REFERENCES Devices(serial) ON DELETE CASCADE,
                    topic VARCHAR(255),
                    battery INTEGER CHECK (battery >= 0 AND battery <= 100),
                    connection VARCHAR(50),
                    defibrillator INTEGER CHECK (defibrillator >= 0),
                    latitude DOUBLE PRECISION CHECK (latitude BETWEEN -90 AND 90),
                    longitude DOUBLE PRECISION CHECK (longitude BETWEEN -180 AND 180),
                    power_source VARCHAR(50),
                    timestamp BIGINT,
                    led_power VARCHAR(50) CHECK (led_power IN ('Green', 'Red')),
                    led_defibrillator VARCHAR(50) CHECK (led_defibrillator IN ('Green', 'Red')),
                    led_monitoring VARCHAR(50) CHECK (led_monitoring IN ('Green', 'Red')),
                    led_assistance VARCHAR(50) CHECK (led_assistance IN ('Green', 'Red')),
                    led_mqtt VARCHAR(50) CHECK (led_mqtt IN ('Green', 'Red')),
                    led_environmental VARCHAR(50) CHECK (led_environmental IN ('Green', 'Red', 'Off')),
                    payload JSONB,
                    alert_id INTEGER,
                    alert_message VARCHAR(255),
                    original_timestamp BIGINT
                );
                CREATE TABLE IF NOT EXISTS device_data_backup (
                    LIKE device_data INCLUDING ALL,
                    backup_date TIMESTAMP WITHOUT TIME ZONE DEFAULT CURRENT_TIMESTAMP
                );
                CREATE INDEX IF NOT EXISTS idx_device_data_backup_serial ON device_data_backup(device_serial);
                CREATE INDEX IF NOT EXISTS idx_device_data_backup_timestamp ON device_data_backup(timestamp);
                CREATE TABLE IF NOT EXISTS Locations (
                    id SERIAL PRIMARY KEY,
                    device_serial VARCHAR(50) REFERENCES Devices(serial) ON DELETE CASCADE,
                    timestamp BIGINT,
                    latitude DOUBLE PRECISION CHECK (latitude BETWEEN -90 AND 90),
                    longitude DOUBLE PRECISION CHECK (longitude BETWEEN -180 AND 180),
                    UNIQUE (device_serial, timestamp)
                );
                CREATE TABLE IF NOT EXISTS Versions (
                    id SERIAL PRIMARY KEY,
                    device_serial VARCHAR(50) REFERENCES Devices(serial) ON DELETE CASCADE,
                    timestamp BIGINT,
                    version VARCHAR(50),
                    UNIQUE (device_serial, timestamp)
                );
                CREATE TABLE IF NOT EXISTS Status (
                    id SERIAL PRIMARY KEY,
                    device_serial VARCHAR(50) REFERENCES Devices(serial) ON DELETE CASCADE,
                    timestamp BIGINT,
                    state VARCHAR(50),
                    UNIQUE (device_serial, timestamp)
                );
                CREATE TABLE IF NOT EXISTS Alerts (
                    id SERIAL PRIMARY KEY,
                    device_serial VARCHAR(50) REFERENCES Devices(serial) ON DELETE CASCADE,
                    timestamp BIGINT,
                    code VARCHAR(50),
                    UNIQUE (device_serial, timestamp, code)
                );
            """)
            conn.commit()
            logger.info("Database schema initialized")
        except Exception as e:
            logger.error(f"Error initializing database schema: {e}")
            conn.rollback()
        finally:
            cur.close()
            self.release_db(conn)


    def start_followup_checker(self):
        """Start thread to check for command timeouts"""
        def check_timeouts():
            while self.running:
                try:
                    with self.command_lock:
                        expired = []
                        current_time = datetime.now(timezone.utc)
                        for key, (topic, sent_time) in self.command_cache.items():
                            if (current_time - sent_time).total_seconds() > 360:  # 6 minutes
                                device_serial, op_id = key
                                logger.warning(f"Command timeout: No result for opId {op_id} on {device_serial}")
                                self.send_alert_email(
                                    "Command Timeout",
                                    f"No result received for command {op_id} on device {device_serial} after 6 minutes",
                                    "warning"
                                )
                                expired.append(key)
                        for key in expired:
                            del self.command_cache[key]
                except Exception as e:
                    logger.error(f"Error in command timeout checker: {e}")
                time.sleep(60)
        thread = threading.Thread(target=check_timeouts, daemon=True)
        thread.start()
        logger.info("Started command timeout checker thread")

    def check_command_timeouts(self):
        """Check for commands that haven't received results within 5 minutes."""
        with self.command_lock:
            logger.debug(f"Checking command cache: {list(self.command_cache.items())}")
            expired_commands = []
            current_time = datetime.now(timezone.utc)
            for (device_serial, op_id), (topic, sent_time) in list(self.command_cache.items()):
                if current_time - sent_time > timedelta(minutes=5):
                    expired_commands.append((device_serial, op_id, topic, sent_time))
                    del self.command_cache[(device_serial, op_id)]
            logger.debug(f"Expired commands: {expired_commands}")

        if not expired_commands:
            logger.debug("No expired commands found")
            return

        conn = self.connect_db()
        if not conn:
            logger.error("Failed to connect to database for timeout check")
            return
        try:
            cur = conn.cursor()
            for device_serial, op_id, topic, sent_time in expired_commands:
                cur.execute(
                    """
                    SELECT result_id FROM Results
                    WHERE device_serial = %s AND payload->>'opId' = %s
                    """,
                    (device_serial, op_id)
                )
                if cur.fetchone():
                    logger.debug(f"Result found for command {op_id} on {device_serial}, no alert needed")
                    continue
                logger.warning(f"Command timeout: No result for opId {op_id} on {device_serial} (topic: {topic})")
                self.send_alert_email(
                    f"Command Timeout - Device {device_serial}",
                    f"No result received for command opId {op_id} on topic {topic} "
                    f"sent at {sent_time.strftime('%Y-%m-%d %H:%M:%S UTC')} after 5 minutes.",
                    "critical"
                )
            conn.commit()
        except Exception as e:
            logger.error(f"Database error during timeout check: {e}")
            conn.rollback()
            self.send_alert_email(
                "Database Error",
                f"Failed to check command timeouts: {e}",
                "critical"
            )
        finally:
            cur.close()
            self.release_db(conn)

    def backup_device_data(self):
        """Backup old device_data records and clean up"""
        conn = self.connect_db()
        if not conn:
            return
        try:
            cur = conn.cursor()
            cur.execute("""
                INSERT INTO device_data_backup
                SELECT *, CURRENT_TIMESTAMP FROM device_data WHERE received_at < %s
            """, (datetime.now(timezone.utc) - timedelta(days=30),))
            cur.execute("DELETE FROM device_data WHERE received_at < %s",
                    (datetime.now(timezone.utc) - timedelta(days=30),))
            conn.commit()
            logger.info("Backed up and cleaned old device_data")
        except Exception as e:
            logger.error(f"Backup failed: {e}")
            conn.rollback()
        finally:
            cur.close()
            self.release_db(conn)

    def send_alert_email(self, subject: str, message: str, priority: str = "normal"):
        """Send email alert with rate limiting (unchanged)"""
        if not EMAIL_CONFIG["enabled"]:
            logger.debug(f"Email alerts disabled. Would send: {subject}")
            return
        cache_key = f"{subject}:{priority}:{message[:50]}"
        if cache_key in self.email_cache:
            logger.debug(f"Email suppressed for {subject} (rate limit)")
            return
        self.email_cache[cache_key] = True
        max_retries = 3
        for attempt in range(max_retries):
            try:
                msg = MIMEMultipart()
                msg['From'] = EMAIL_CONFIG["from_email"]
                msg['To'] = ", ".join(EMAIL_CONFIG["to_emails"])
                msg['Date'] = formatdate(localtime=True)
                msg['Subject'] = f"[LOCACOEUR-{priority.upper()}] {subject}"
                body = f"""
                LOCACOEUR MQTT Client Alert
                Time: {datetime.now(timezone.utc).strftime('%Y-%m-%d %H:%M:%S UTC')}
                Priority: {priority.upper()}
                Subject: {subject}
                Details:
                {message}
                Reconnection count: {self.reconnect_count}
                Last connection: {self.last_connection_time}
                This is an automated message from the LOCACOEUR MQTT monitoring system.
                """
                msg.attach(MIMEText(body, 'plain'))
                server = smtplib.SMTP(EMAIL_CONFIG["smtp_server"], EMAIL_CONFIG["smtp_port"])
                server.starttls()
                server.login(EMAIL_CONFIG["username"], EMAIL_CONFIG["password"])
                server.send_message(msg)
                server.quit()
                logger.info(f"Alert email sent successfully: {subject}")
                return
            except Exception as e:
                logger.error(f"Failed to send email alert (attempt {attempt + 1}/{max_retries}): {e}")
                if attempt < max_retries - 1:
                    time.sleep(5)
        logger.error(f"Failed to send email alert after {max_retries} attempts")

    def parse_timestamp(self, timestamp, device_serial: str, return_unix: bool = False):
        """Parse timestamp and log only once"""
        try:
            if isinstance(timestamp, (int, float)):
                logger.debug(f"Device {device_serial}: Original timestamp = {timestamp} (type: {type(timestamp)})")
                ts = datetime.fromtimestamp(timestamp / 1000.0 if timestamp > 9999999999 else timestamp, tz=timezone.utc)
                logger.debug(f"Device {device_serial}: Parsed timestamp {timestamp} -> {ts}")
                return int(ts.timestamp() * 1000) if return_unix else ts
            elif isinstance(timestamp, str):
                logger.debug(f"Device {device_serial}: Original timestamp = {timestamp} (type: {type(timestamp)})")
                try:
                    ts = datetime.fromisoformat(timestamp.replace('Z', '+00:00'))
                    logger.debug(f"Device {device_serial}: Parsed timestamp {timestamp} -> {ts}")
                    return int(ts.timestamp() * 1000) if return_unix else ts
                except ValueError:
                    ts = datetime.fromtimestamp(float(timestamp), tz=timezone.utc)
                    logger.debug(f"Device {device_serial}: Parsed timestamp {timestamp} -> {ts}")
                    return int(ts.timestamp() * 1000) if return_unix else ts
            else:
                logger.warning(f"Invalid timestamp type for device {device_serial}: {type(timestamp)}")
                return None
        except Exception as e:
            logger.error(f"Error parsing timestamp for device {device_serial}: {e}")
            return None

    def detect_critical_alerts(self, device_serial: str, topic: str, data: Dict[str, Any]) -> None:
        """Detect critical conditions and send alerts"""
        alerts = []
        critical_alert_messages = ["Defibrillator fault", "Power is cut", "Device is removed"]

        if "alert" in topic.lower():
            alert_message = data.get("message")
            if alert_message in critical_alert_messages:
                alerts.append(f"Critical alert: {alert_message} (ID: {data.get('id')})")
                self.alert_cache[device_serial] = data

        battery = data.get("battery")
        if battery is not None and isinstance(battery, (int, float)) and battery < 20:
            alerts.append(f"Low battery: {battery}%")

        led_mqtt = data.get("led_mqtt")
        if led_mqtt == "Red":
            alerts.append("Device connection lost")

        led_defibrillator = data.get("led_defibrillator")
        if led_defibrillator == "Red":
            alerts.append("Defibrillator not ready")

        led_power = data.get("led_power")
        if led_power == "Red":
            alerts.append("Power supply issue")

        led_environmental = data.get("led_environmental")
        if led_environmental == "Red":
            alerts.append("Temperature outside safe limits (below 5°C or above 40°C)")
        elif led_environmental == "Off":
            logger.debug(f"Device {device_serial}: Normal temperature range")

        if alerts:
            alert_message = f"Critical alerts for device {device_serial}:\n" + "\n".join(f"- {alert}" for alert in alerts)
            alert_message += f"\n\nTopic: {topic}\nData: {json.dumps(data, indent=2)}"
            self.send_alert_email(f"Critical Alert - Device {device_serial}", alert_message, "critical")
            logger.warning(f"Critical alerts sent for device {device_serial}: {alerts}")
        else:
            logger.debug(f"No critical alerts detected for device {device_serial} on topic {topic}")

    def request_firmware_version(self, device_serial: str) -> None:
        """Request firmware version and track in command_cache"""
        try:
            op_id = str(uuid.uuid4())
            topic = f"LC1/{device_serial}/command/version"
            payload = {"opId": op_id}
            self.client.publish(topic, json.dumps(payload), qos=0)
            logger.info(f"Sent firmware version request to {topic} with opId {op_id}")
            with self.command_lock:
                self.command_cache[(device_serial, op_id)] = (topic, datetime.now(timezone.utc))
        except Exception as e:
            logger.error(f"Failed to send version request for {device_serial}: {e}")
            self.send_alert_email(
                "Version Request Failed",
                f"Failed to send firmware version request for device {device_serial}: {e}",
                "warning"
            )

    def update_firmware(self, device_serial: str, firmware_version: str, firmware_url: str) -> None:
        """Send a firmware update command to the specified device."""
        try:
            op_id = str(uuid.uuid4())
            topic = f"LC1/{device_serial}/command/update"
            payload = {
                "opId": op_id,
                "version": firmware_version,
                "url": firmware_url
            }
            self.client.publish(topic, json.dumps(payload), qos=0)
            logger.info(f"Sent firmware update command to {topic} with opId {op_id}, payload: {payload}")
        except Exception as e:
            logger.error(f"Failed to send firmware update for {device_serial}: {e}")
            self.send_alert_email(
                "Firmware Update Failed",
                f"Failed to send firmware update command for device {device_serial}: {e}",
                "critical"
            )

    def insert_command(self, device_serial: str, topic: str, data: Dict[str, Any]) -> None:
        conn = self.connect_db()
        if not conn:
            return
        try:
            cur = conn.cursor()
            if "opId" not in data:
                logger.error(f"Missing opId in command payload for {device_serial} on topic {topic}")
                self.send_alert_email(
                    "Invalid Command Payload",
                    f"Missing opId in command for {device_serial} on topic {topic}",
                    "warning"
                )
                return
            payload_str = json.dumps(data, sort_keys=True)
            server_id = self.get_server_id()
            if server_id is None:
                logger.error(f"No server_id found for device {device_serial}")
                self.send_alert_email(
                    "Database Error",
                    f"No server_id found for device {device_serial} on topic {topic}",
                    "critical"
                )
                return
            cur.execute(
                """
                INSERT INTO Devices (serial, mqtt_broker_url)
                VALUES (%s, %s)
                ON CONFLICT (serial) DO NOTHING
                """,
                (device_serial[:50], "mqtts://mqtt.locacoeur.com:8883")
            )
            operation_id = topic.split("/")[-1]
            message_id = data.get("message_id", str(uuid.uuid4()))
            cur.execute(
                """
                INSERT INTO Commands (
                    device_serial, server_id, operation_id, topic, message_id,
                    payload, created_at, is_get
                )
                VALUES (%s, %s, %s, %s, %s, %s, %s, %s)
                """,
                (
                    device_serial[:50],
                    server_id,
                    operation_id[:50],
                    topic[:255],
                    message_id[:50],
                    payload_str,
                    datetime.now(),
                    "get" in operation_id.lower()
                )
            )
            conn.commit()
            logger.info(f"Inserted command for device {device_serial} on topic {topic}")
            with self.command_lock:
                self.command_cache[(device_serial, data["opId"])] = (topic, datetime.now(timezone.utc))
        except Exception as e:
            logger.error(f"Database error for device {device_serial}: {e}")
            conn.rollback()
            self.send_alert_email(
                "Database Error",
                f"Failed to insert command for device {device_serial} on topic {topic}: {e}",
                "critical"
            )
        finally:
            cur.close()
            self.release_db(conn)

    def insert_device_data(self, device_serial: str, topic: str, data: Dict[str, Any]) -> None:
        """Insert device data into the device_data table with improved error handling"""
        conn = self.connect_db()
        if not conn:
            logger.error("Failed to connect to database")
            return
        
        try:
            cur = conn.cursor()
            payload_str = json.dumps(data, sort_keys=True)
            timestamp = self.parse_timestamp(data.get("timestamp"), device_serial, return_unix=True)
            
            if timestamp is None:
                logger.error(f"Invalid timestamp for device {device_serial} on topic {topic}")
                self.send_alert_email(
                    "Invalid Timestamp",
                    f"Invalid timestamp for device {device_serial} on topic {topic}: {data.get('timestamp')}",
                    "warning"
                )
                return

            # Insert or update device record with improved error handling
            try:
                cur.execute(
                    """
                    INSERT INTO Devices (serial, mqtt_broker_url)
                    VALUES (%s, %s)
                    ON CONFLICT (serial) DO NOTHING
                    """,
                    (device_serial[:50], "mqtts://mqtt.locacoeur.com:8883")
                )
            except psycopg2.errors.UniqueViolation:
                logger.debug(f"Duplicate device record skipped for {device_serial}")
                conn.rollback()
                cur = conn.cursor()
            except Exception as e:
                logger.error(f"Error inserting into Devices for {device_serial}: {e}")
                conn.rollback()
                self.send_alert_email(
                    "Database Error",
                    f"Failed to insert into Devices for {device_serial}: {e}",
                    "critical"
                )
                return

            # Handle location events
            if topic.endswith("/event/location"):
                latitude = data.get("latitude")
                longitude = data.get("longitude")
                logger.debug(f"Processing location event for {device_serial}: latitude={latitude}, longitude={longitude}")
                
                if not isinstance(latitude, (int, float)) or not isinstance(longitude, (int, float)):
                    logger.error(f"Invalid location data types for device {device_serial}: latitude={latitude}, longitude={longitude}")
                    self.send_alert_email(
                        "Invalid Location Data",
                        f"Invalid location data types for device {device_serial}: latitude={latitude}, longitude={longitude}",
                        "warning"
                    )
                    return
                
                if not (-90 <= latitude <= 90) or not (-180 <= longitude <= 180):
                    logger.error(f"Invalid location data for device {device_serial}: latitude={latitude}, longitude={longitude}")
                    self.send_alert_email(
                        "Invalid Location Data",
                        f"Invalid location for device {device_serial}: latitude={latitude}, longitude={longitude}",
                        "warning"
                    )
                    return
                
                cur.execute(
                    """
                    INSERT INTO device_data (
                        device_serial, topic, latitude, longitude, timestamp,
                        original_timestamp, received_at, payload
                    )
                    VALUES (%s, %s, %s, %s, %s, %s, %s, %s)
                    """,
                    (
                        device_serial[:50],
                        topic[:255],
                        float(latitude),
                        float(longitude),
                        timestamp,
                        timestamp,
                        datetime.now(),
                        payload_str
                    )
                )

            # Handle status events
            elif topic.endswith("/event/status"):
                battery = data.get("battery")
                led_power = data.get("led_power")
                led_defibrillator = data.get("led_defibrillator")
                led_monitoring = data.get("led_monitoring")
                led_assistance = data.get("led_assistance")
                led_mqtt = data.get("led_mqtt")
                led_environmental = data.get("led_environmental")
                
                logger.debug(f"Processing status event for {device_serial}: battery={battery}, "
                            f"led_power={led_power}, led_defibrillator={led_defibrillator}, "
                            f"led_monitoring={led_monitoring}, led_assistance={led_assistance}, "
                            f"led_mqtt={led_mqtt}, led_environmental={led_environmental}")
                
                # Validate battery value
                if battery is not None and (not isinstance(battery, int) or not 0 <= battery <= 100):
                    logger.error(f"Invalid battery value for device {device_serial}: {battery}")
                    self.send_alert_email(
                        "Invalid Status Data",
                        f"Invalid battery value for device {device_serial}: {battery}",
                        "warning"
                    )
                    return
                
                # Validate LED values
                valid_leds = {"Green", "Red", "Off"}
                for led, value in [
                    ("Power", led_power),
                    ("Defibrillator", led_defibrillator),
                    ("Monitoring", led_monitoring),
                    ("Assistance", led_assistance),
                    ("MQTT", led_mqtt),
                    ("Environmental", led_environmental)
                ]:
                    if value is not None and value not in valid_leds:
                        logger.error(f"Invalid LED value for {led} on device {device_serial}: {value}")
                        self.send_alert_email(
                            "Invalid Status Data",
                            f"Invalid LED value for {led} on device {device_serial}: {value}",
                            "warning"
                        )
                        return
                
                # Insert status data
                cur.execute(
                    """
                    INSERT INTO device_data (
                        device_serial, topic, battery, led_power, led_defibrillator,
                        led_monitoring, led_assistance, led_mqtt, led_environmental,
                        timestamp, original_timestamp, received_at, payload
                    )
                    VALUES (%s, %s, %s, %s, %s, %s, %s, %s, %s, %s, %s, %s, %s)
                    """,
                    (
                        device_serial[:50],
                        topic[:255],
                        battery,
                        led_power if led_power else None,
                        led_defibrillator if led_defibrillator else None,
                        led_monitoring if led_monitoring else None,
                        led_assistance if led_assistance else None,
                        led_mqtt if led_mqtt else None,
                        led_environmental if led_environmental else None,
                        timestamp,
                        timestamp,
                        datetime.now(),
                        payload_str
                    )
                )
                
                # Update LEDs table
                led_values = [
                    ("Power", led_power),
                    ("Defibrillator", led_defibrillator),
                    ("Monitoring", led_monitoring),
                    ("Assistance", led_assistance),
                    ("MQTT", led_mqtt),
                    ("Environmental", led_environmental)
                ]
                
                for led_type, status in led_values:
                    if status is not None:
                        logger.debug(f"Inserting LED: device={device_serial}, type={led_type}, status={status}")
                        cur.execute(
                            """
                            INSERT INTO LEDs (device_serial, led_type, status, description, last_updated)
                            VALUES (%s, %s, %s, %s, %s)
                            ON CONFLICT (device_serial, led_type)
                            DO UPDATE SET status = EXCLUDED.status, description = EXCLUDED.description, last_updated = EXCLUDED.last_updated
                            """,
                            (device_serial[:50], led_type, status, None, datetime.now())
                        )
                        logger.info(f"Inserted into LEDs for device {device_serial}: type={led_type}, status={status}")
                    else:
                        logger.warning(f"Missing LED value for {led_type} on device {device_serial}")
                
                # Send alerts for critical conditions
                if battery is not None and battery < 20:
                    self.send_alert_email(
                        "Low Battery",
                        f"Low battery for device {device_serial}: {battery}%",
                        "critical"
                    )
                
                if led_power == "Red":
                    self.send_alert_email(
                        "Power Supply Issue",
                        f"Power supply issue for device {device_serial}: led_power=Red",
                        "critical"
                    )

            # Handle alert events
            elif topic.endswith("/event/alert"):
                alert_id = data.get("id")
                alert_message = data.get("message")
                logger.debug(f"Processing alert event for {device_serial}: alert_id={alert_id}, alert_message={alert_message}")
                
                if not isinstance(alert_id, int):
                    logger.error(f"Invalid alert_id for device {device_serial}: {alert_id}")
                    self.send_alert_email(
                        "Invalid Alert Data",
                        f"Invalid alert_id for device {device_serial}: {alert_id}",
                        "warning"
                    )
                    return
                
                cur.execute(
                    """
                    INSERT INTO device_data (
                        device_serial, topic, alert_id, alert_message, timestamp,
                        original_timestamp, received_at, payload
                    )
                    VALUES (%s, %s, %s, %s, %s, %s, %s, %s)
                    """,
                    (
                        device_serial[:50],
                        topic[:255],
                        alert_id,
                        alert_message[:255] if alert_message else None,
                        timestamp,
                        timestamp,
                        datetime.now(),
                        payload_str
                    )
                )
                
                self.send_alert_email(
                    f"Critical Alert - Device {device_serial}",
                    f"Alert for device {device_serial}: {alert_message}",
                    "critical"
                )

            conn.commit()
            logger.info(f"Inserted into device_data for device {device_serial} on topic {topic}")
            
        except Exception as e:
            logger.error(f"Database error for device {device_serial}: {e}")
            conn.rollback()
            self.send_alert_email(
                "Database Error",
                f"Failed to insert device data for device {device_serial} on topic {topic}: {e}",
                "critical"
            )
        finally:
            cur.close()
            self.release_db(conn)

    def insert_version_data(self, device_serial: str, topic: str, data: Dict[str, Any]) -> None:
        """Insert version data into the Events table"""
        conn = self.connect_db()
        if not conn:
            logger.error("Failed to connect to database")
            return
        try:
            cur = conn.cursor()
            server_id = self.get_server_id()
            if server_id is None:
                logger.error(f"Failed to get server_id for device {device_serial}")
                return
            payload_str = json.dumps(data, sort_keys=True)
            timestamp = data.get("timestamp")
            if not isinstance(timestamp, int) or timestamp < 0 or timestamp > 2**32-1:
                logger.error(f"Invalid timestamp for device {device_serial}: {timestamp}")
                self.send_alert_email(
                    "Invalid Timestamp",
                    f"Invalid timestamp for device {device_serial} on topic {topic}: {timestamp}",
                    "warning"
                )
                return
            timestamp = self.parse_timestamp(timestamp, device_serial, return_unix=False)
            if timestamp is None:
                logger.error(f"Invalid parsed timestamp for device {device_serial} on topic {topic}")
                return
            version = data.get("version")
            if not isinstance(version, str):
                logger.error(f"Invalid version for device {device_serial}: {version}")
                self.send_alert_email(
                    "Invalid Version Data",
                    f"Invalid version for device {device_serial}: {version}",
                    "warning"
                )
                return
            logger.debug(f"Inserting version event for {device_serial}: version={version}")
            cur.execute(
                """
                INSERT INTO Events (
                    device_serial, server_id, operation_id, topic, payload,
                    event_timestamp, created_at, original_timestamp
                )
                VALUES (%s, %s, %s, %s, %s, %s, %s, %s)
                ON CONFLICT (device_serial, topic, event_timestamp)
                DO UPDATE SET
                    payload = EXCLUDED.payload,
                    created_at = EXCLUDED.created_at,
                    original_timestamp = EXCLUDED.original_timestamp
                """,
                (
                    device_serial[:50],
                    server_id,
                    "version",
                    topic[:255],
                    payload_str,
                    timestamp,
                    datetime.now(),
                    str(data.get("timestamp"))
                )
            )
            conn.commit()
            logger.info(f"Inserted version data for device {device_serial} on topic {topic}")
        except Exception as e:
            logger.error(f"Database error for device {device_serial}: {e}")
            conn.rollback()
            self.send_alert_email(
                "Database Error",
                f"Failed to insert version data for device {device_serial} on topic {topic}: {e}",
                "critical"
            )
        finally:
            cur.close()
            self.release_db(conn)

    def insert_log_data(self, device_serial: str, topic: str, data: Any) -> None:
        """Insert log data into the Events table"""
        conn = self.connect_db()
        if not conn:
            logger.error("Failed to connect to database")
            return
        try:
            cur = conn.cursor()
            server_id = self.get_server_id()
            if server_id is None:
                logger.error(f"Failed to get server_id for device {device_serial}")
                return
            timestamp = None
            payload_str = data if isinstance(data, str) else json.dumps(data, sort_keys=True)
            if isinstance(data, dict):
                timestamp = data.get("timestamp")
                if not isinstance(timestamp, int) or timestamp < 0 or timestamp > 2**32-1:
                    logger.error(f"Invalid timestamp for device {device_serial}: {timestamp}")
                    self.send_alert_email(
                        "Invalid Timestamp",
                        f"Invalid timestamp for device {device_serial} on topic {topic}: {timestamp}",
                        "warning"
                    )
                    return
                timestamp = self.parse_timestamp(timestamp, device_serial, return_unix=False)
                if timestamp is None:
                    logger.error(f"Invalid parsed timestamp for device {device_serial} on topic {topic}")
                    return
            else:
                timestamp = datetime.now(timezone.utc)
                logger.debug(f"Using current time as timestamp for string log payload from {device_serial}")
            if not isinstance(data, (str, dict)):
                logger.error(f"Invalid log payload for device {device_serial}: {data}")
                self.send_alert_email(
                    "Invalid Log Data",
                    f"Invalid log payload for device {device_serial}: {data}",
                    "warning"
                )
                return
            logger.debug(f"Inserting log event for {device_serial}: payload={payload_str}")
            cur.execute(
                """
                INSERT INTO Events (
                    device_serial, server_id, operation_id, topic, payload,
                    event_timestamp, created_at, original_timestamp
                )
                VALUES (%s, %s, %s, %s, %s, %s, %s, %s)
                ON CONFLICT (device_serial, topic, event_timestamp)
                DO UPDATE SET
                    payload = EXCLUDED.payload,
                    created_at = EXCLUDED.created_at,
                    original_timestamp = EXCLUDED.original_timestamp
                """,
                (
                    device_serial[:50],
                    server_id,
                    "log",
                    topic[:255],
                    payload_str,
                    timestamp,
                    datetime.now(),
                    str(data.get("timestamp")) if isinstance(data, dict) else None
                )
            )
            conn.commit()
            logger.info(f"Inserted log data for device {device_serial} on topic {topic}")
        except Exception as e:
            logger.error(f"Database error for device {device_serial}: {e}")
            conn.rollback()
            self.send_alert_email(
                "Database Error",
                f"Failed to insert log data for device {device_serial} on topic {topic}: {e}",
                "critical"
            )
        finally:
            cur.close()
            self.release_db(conn)

    def insert_result(self, device_serial: str, topic: str, data: Dict[str, Any]) -> None:
        """Insert result data into the Results table"""
        conn = self.connect_db()
        if not conn:
            return
        try:
            cur = conn.cursor()
            payload_str = json.dumps(data, sort_keys=True)
            result_status = str(data.get("result", ""))[:50]
            result_message = data.get("message", "")
            timestamp = self.parse_timestamp(data.get("timestamp"), device_serial)
            if timestamp is None:
                logger.error(f"Invalid timestamp for device {device_serial} on topic {topic}")
                self.send_alert_email(
                    "Invalid Timestamp",
                    f"Invalid timestamp for device {device_serial} on topic {topic}: {data.get('timestamp')}",
                    "warning"
                )
                return
            if "opId" not in data:
                logger.error(f"Missing opId in result payload for {device_serial} on topic {topic}")
                self.send_alert_email(
                    "Invalid Result Payload",
                    f"Missing opId in result for {device_serial} on topic {topic}",
                    "warning"
                )
                return
            cur.execute(
                """
                INSERT INTO Devices (serial, mqtt_broker_url)
                VALUES (%s, %s)
                ON CONFLICT (serial) DO NOTHING
                """,
                (device_serial[:50], "mqtts://mqtt.locacoeur.com:8883")
            )
            command_id = None
            if "opId" in data:
                cur.execute(
                    """
                    SELECT command_id FROM Commands
                    WHERE device_serial = %s AND payload->>'opId' = %s
                    ORDER BY created_at DESC LIMIT 1
                    """,
                    (device_serial[:50], data["opId"])
                )
                result = cur.fetchone()
                command_id = result[0] if result else None
            cur.execute(
                """
                INSERT INTO Results (
                    command_id, device_serial, topic, result_status, result_message,
                    payload, created_at
                )
                VALUES (%s, %s, %s, %s, %s, %s, %s)
                """,
                (
                    command_id,
                    device_serial[:50],
                    topic[:255],
                    result_status,
                    result_message,
                    payload_str,
                    datetime.now()
                )
            )
            conn.commit()
            logger.info(f"Inserted result for device {device_serial} on topic {topic}")
            with self.command_lock:
                if (device_serial, data["opId"]) in self.command_cache:
                    logger.debug(f"Removed command opId {data['opId']} for {device_serial} from cache after receiving result")
                    del self.command_cache[(device_serial, data["opId"])]
            if command_id and ("update" in topic.lower() or (result_message and "update" in result_message.lower())):
                result_codes = {
                    "0": "Success",
                    "-1": "Missing opId",
                    "-2": "Null object reference",
                    "-3": "Audio file not found"
                }
                result_desc = result_codes.get(result_status, f"Unknown result code: {result_status}")
                logger.info(f"Firmware update result for {device_serial}: status={result_desc}, message={result_message}")
                if result_status != "0":
                    self.send_alert_email(
                        "Firmware Update Result",
                        f"Firmware update for {device_serial} failed: {result_desc} - {result_message}",
                        "critical"
                    )
        except Exception as e:
            logger.error(f"Database error for device {device_serial}: {e}")
            conn.rollback()
            self.send_alert_email(
                "Database Error",
                f"Failed to insert result for device {device_serial} on topic {topic}: {e}",
                "critical"
            )
        finally:
            cur.close()
            self.release_db(conn)

    def insert_data(self, topic: str, payload: Dict[str, Any]):
        """Insert data into database with corrected schema"""
        conn = self.connect_db()
        if not conn:
            logger.error("Failed to connect to database")
            return
        cur = conn.cursor()
        try:
            device_serial = payload.get("device_serial")
            event = payload.get("event")
            timestamp = self.parse_timestamp(payload.get("timestamp"), device_serial, return_unix=True)
            if not all([device_serial, event, timestamp]):
                logger.warning(f"Missing fields in payload: {payload}")
                return

            event_type = event.get("type")
            if not event_type:
                logger.warning(f"Missing event type in payload: {payload}")
                return

            # Insert into Devices
            try:
                cur.execute(
                    """
<<<<<<< HEAD
                    INSERT INTO Devices (serial, mqtt_broker_url)
                    VALUES (%s, %s)
                    ON CONFLICT (serial) DO NOTHING
=======
                    INSERT INTO Devices (device_serial, mqtt_broker_url)
                    VALUES (%s, %s)
                    ON CONFLICT (device_serial) DO NOTHING
>>>>>>> ee122621
                    """,
                    (device_serial[:50], "mqtts://mqtt.locacoeur.com:8883")
                )
            except psycopg2.errors.UniqueViolation:
                logger.debug(f"Duplicate device record skipped for {device_serial}")
                conn.rollback()
                cur = conn.cursor()
            except Exception as e:
                logger.error(f"Error inserting into Devices for {device_serial}: {e}")
                conn.rollback()
                self.send_alert_email(
                    "Database Error",
                    f"Failed to insert into Devices for {device_serial}: {e}",
                    "critical"
                )
                return

            # Insert into Events
            try:
                cur.execute(
                    """
                    INSERT INTO Events (device_serial, topic, message_id, payload, event_timestamp, original_timestamp)
                    VALUES (%s, %s, %s, %s, to_timestamp(%s / 1000.0), %s)
                    ON CONFLICT (device_serial, topic, event_timestamp) DO NOTHING
                    """,
                    (
                        device_serial[:50],
                        topic[:255],
                        hashlib.sha256(f"{topic}:{json.dumps(payload)}:{timestamp}".encode()).hexdigest(),
                        json.dumps(payload),
                        timestamp,
                        str(payload.get("timestamp"))
                    )
                )
            except Exception as e:
                logger.error(f"Error inserting into Events for {device_serial}: {e}")
                conn.rollback()
                self.send_alert_email(
                    "Database Error",
                    f"Failed to insert into Events for {device_serial}: {e}",
                    "critical"
                )
                return

            # Handle specific event types
            if event_type == "location":
                lat = event.get("latitude")
                lon = event.get("longitude")
                if lat is not None and lon is not None:
                    try:
                        cur.execute(
                            """
                            INSERT INTO Locations (device_serial, timestamp, latitude, longitude)
                            VALUES (%s, %s, %s, %s)
                            ON CONFLICT (device_serial, timestamp) DO NOTHING
                            """,
                            (device_serial[:50], timestamp, lat, lon)
                        )
                    except Exception as e:
                        logger.error(f"Error inserting into Locations for {device_serial}: {e}")
                        conn.rollback()
                        self.send_alert_email(
                            "Database Error",
                            f"Failed to insert into Locations for {device_serial}: {e}",
                            "critical"
                        )
                        return

            elif event_type == "version":
                version = event.get("firmware")
                if version:
                    try:
                        cur.execute(
                            """
                            INSERT INTO Versions (device_serial, timestamp, version)
                            VALUES (%s, %s, %s)
                            ON CONFLICT (device_serial, timestamp) DO UPDATE SET version = EXCLUDED.version
                            """,
                            (device_serial[:50], timestamp, version[:50])
                        )
                    except Exception as e:
                        logger.error(f"Error inserting into Versions for {device_serial}: {e}")
                        conn.rollback()
                        self.send_alert_email(
                            "Database Error",
                            f"Failed to insert into Versions for {device_serial}: {e}",
                            "critical"
                        )
                        return

            elif event_type == "status":
                state = event.get("state")
                leds = event.get("leds", [])
                if state:
                    try:
                        cur.execute(
                            """
                            INSERT INTO Status (device_serial, timestamp, state)
                            VALUES (%s, %s, %s)
                            ON CONFLICT (device_serial, timestamp) DO NOTHING
                            """,
                            (device_serial[:50], timestamp, state[:50])
                        )
                    except Exception as e:
                        logger.error(f"Error inserting into Status for {device_serial}: {e}")
                        conn.rollback()
                        self.send_alert_email(
                            "Database Error",
                            f"Failed to insert into Status for {device_serial}: {e}",
                            "critical"
                        )
                        return
                for led in leds:
                    led_type = led.get("type")
                    status = led.get("state")
                    if led_type and status in {"Green", "Red", "Off"}:
                        try:
                            cur.execute(
                                """
                                INSERT INTO LEDs (device_serial, led_type, status, last_updated)
                                VALUES (%s, %s, %s, CURRENT_TIMESTAMP)
                                ON CONFLICT (device_serial, led_type) DO UPDATE SET status = EXCLUDED.status, last_updated = CURRENT_TIMESTAMP
                                """,
                                (device_serial[:50], led_type[:50], status[:50])
                            )
                        except Exception as e:
                            logger.error(f"Error inserting into LEDs for {device_serial}, type {led_type}: {e}")
                            conn.rollback()
                            self.send_alert_email(
                                "Database Error",
                                f"Failed to insert into LEDs for {device_serial}, type {led_type}: {e}",
                                "critical"
                            )
                            return

            elif event_type == "alert":
                code = event.get("code")
                if code:
                    cache_key = f"{device_serial}:{code}"
                    if cache_key not in self.alert_cache:
                        self.alert_cache[cache_key] = True
                        self.send_alert_email(
                            "Device Alert",
                            f"Alert {code} from device {device_serial}",
                            "warning"
                        )
                    try:
                        cur.execute(
                            """
                            INSERT INTO Alerts (device_serial, timestamp, code)
                            VALUES (%s, %s, %s)
                            ON CONFLICT (device_serial, timestamp, code) DO NOTHING
                            """,
                            (device_serial[:50], timestamp, code[:50])
                        )
                    except Exception as e:
                        logger.error(f"Error inserting into Alerts for {device_serial}: {e}")
                        conn.rollback()
                        self.send_alert_email(
                            "Database Error",
                            f"Failed to insert into Alerts for {device_serial}: {e}",
                            "critical"
                        )
                        return

            # Handle commands
            command = payload.get("command")
            if command:
                op_id = command.get("opId")
                action = command.get("action")
                if op_id and action:
                    try:
                        cur.execute(
                            """
                            INSERT INTO Commands (device_serial, operation_id, topic, payload, created_at, is_get)
                            VALUES (%s, %s, %s, %s, CURRENT_TIMESTAMP, %s)
                            ON CONFLICT (operation_id) DO NOTHING
                            """,
                            (
                                device_serial[:50],
                                op_id[:50],
                                topic[:255],
                                json.dumps(payload),
                                action == "get"
                            )
                        )
                    except Exception as e:
                        logger.error(f"Error inserting into Commands for {device_serial}: {e}")
                        conn.rollback()
                        self.send_alert_email(
                            "Database Error",
                            f"Failed to insert into Commands for {device_serial}: {e}",
                            "critical"
                        )
                        return

            # Handle results
            result = payload.get("result")
            if result:
                op_id = result.get("opId")
                value = result.get("value")
                if op_id:
                    try:
                        cur.execute(
                            """
                            INSERT INTO Results (device_serial, topic, payload, created_at)
                            VALUES (%s, %s, %s, CURRENT_TIMESTAMP)
                            ON CONFLICT DO NOTHING
                            """,
                            (
                                device_serial[:50],
                                topic[:255],
                                json.dumps({"opId": op_id, "value": value})
                            )
                        )
                        with self.command_lock:
                            if (device_serial, op_id) in self.command_cache:
                                del self.command_cache[(device_serial, op_id)]
                    except Exception as e:
                        logger.error(f"Error inserting into Results for {device_serial}: {e}")
                        conn.rollback()
                        self.send_alert_email(
                            "Database Error",
                            f"Failed to insert into Results for {device_serial}: {e}",
                            "critical"
                        )
                        return

            conn.commit()
            logger.info(f"Data processed for device {device_serial} from topic {topic}")
        except Exception as e:
            logger.error(f"Error processing message on topic {topic}: {e}")
            conn.rollback()
            self.send_alert_email(
                "Message Processing Error",
                f"Failed to process message on topic {topic}: {e}",
                "critical"
            )
        finally:
            cur.close()
            self.release_db(conn)

    def request_config(self, device_serial: str) -> None:
        """Request the current device configuration."""
        try:
            op_id = str(uuid.uuid4())
            topic = f"LC1/{device_serial}/command/config/get"
            payload = {"opId": op_id}
            self.client.publish(topic, json.dumps(payload), qos=0)
            logger.info(f"Sent config request to {topic} with opId {op_id}")
        except Exception as e:
            logger.error(f"Failed to send config request for {device_serial}: {e}")
            self.send_alert_email(
                "Config Request Failed",
                f"Failed to send config request for device {device_serial}: {e}",
                "warning"
            )

    def set_config(self, device_serial: str, config: Dict[str, Any]) -> None:
        """Set device configuration."""
        try:
            op_id = str(uuid.uuid4())
            topic = f"LC1/{device_serial}/command/config"
            payload = {"opId": op_id, "config": config}
            self.client.publish(topic, json.dumps(payload), qos=0)
            logger.info(f"Sent config update to {topic} with opId {op_id}")
        except Exception as e:
            logger.error(f"Failed to send config update for {device_serial}: {e}")
            self.send_alert_email(
                "Config Update Failed",
                f"Failed to send config update for device {device_serial}: {e}",
                "critical"
            )

    def request_location(self, device_serial: str) -> None:
        """Request the current device location."""
        try:
            op_id = str(uuid.uuid4())
            topic = f"LC1/{device_serial}/command/location"
            payload = {"opId": op_id}
            self.client.publish(topic, json.dumps(payload), qos=0)
            logger.info(f"Sent location request to {topic} with opId {op_id}")
        except Exception as e:
            logger.error(f"Failed to send location request for {device_serial}: {e}")
            self.send_alert_email(
                "Location Request Failed",
                f"Failed to send location request for device {device_serial}: {e}",
                "warning"
            )

    def request_log(self, device_serial: str) -> None:
        try:
            op_id = str(uuid.uuid4())
            topic = f"LC1/{device_serial}/command/log"
            payload = {}
            self.client.publish(topic, json.dumps(payload), qos=0)
            logger.info(f"Sent log request to {topic} with opId {op_id}")
        except Exception as e:
            logger.error(f"Failed to send log request for {device_serial}: {e}")
            self.send_alert_email(
                "Log Request Failed",
                f"Failed to send log request for device {device_serial}: {e}",
                "warning"
            )

    def play_audio(self, device_serial: str, audio_message: str) -> None:
        """Send audio playback command."""
        valid_messages = ["message_1", "message_2"]
        if audio_message not in valid_messages:
            logger.error(f"Invalid audio message for {device_serial}: {audio_message}")
            self.send_alert_email(
                "Invalid Audio Message",
                f"Invalid audio message for device {device_serial}: {audio_message}",
                "warning"
            )
            return
        try:
            op_id = str(uuid.uuid4())
            topic = f"LC1/{device_serial}/command/play"
            payload = {"opId": op_id, "audioMessage": audio_message}
            self.client.publish(topic, json.dumps(payload), qos=0)
            logger.info(f"Sent audio play command to {topic} with opId {op_id}")
        except Exception as e:
            logger.error(f"Failed to send audio play command for {device_serial}: {e}")
            self.send_alert_email(
                "Audio Play Command Failed",
                f"Failed to send audio play command for device {device_serial}: {e}",
                "critical"
            )

    def insert_config_data(self, device_serial: str, topic: str, data: Dict[str, Any]) -> None:
        """Insert config data into the Events table"""
        conn = self.connect_db()
        if not conn:
            logger.error("Failed to connect to database")
            return
        try:
            cur = conn.cursor()
            server_id = self.get_server_id()
            if server_id is None:
                logger.error(f"Failed to get server_id for device {device_serial}")
                return
            payload_str = json.dumps(data, sort_keys=True)
            timestamp = data.get("timestamp")
            if not isinstance(timestamp, int) or timestamp < 0 or timestamp > 2**32-1:
                logger.error(f"Invalid timestamp for device {device_serial}: {timestamp}")
                self.send_alert_email(
                    "Invalid Timestamp",
                    f"Invalid timestamp for device {device_serial} on topic {topic}: {timestamp}",
                    "warning"
                )
                return
            timestamp = self.parse_timestamp(timestamp, device_serial, return_unix=False)
            if timestamp is None:
                logger.error(f"Invalid parsed timestamp for device {device_serial} on topic {topic}")
                return
            config = data.get("config")
            if not isinstance(config, dict):
                logger.error(f"Invalid config for device {device_serial}: {config}")
                self.send_alert_email(
                    "Invalid Config Data",
                    f"Invalid config for device {device_serial}: {config}",
                    "warning"
                )
                return
            for field in ["report_interval", "license_paid"]:
                if field not in config:
                    logger.warning(f"Missing config field {field} for device {device_serial}")
            if "phones" in config and not isinstance(config["phones"], list):
                logger.error(f"Invalid phones format for device {device_serial}: {config['phones']}")
                self.send_alert_email(
                    "Invalid Config Data",
                    f"Invalid phones format for device {device_serial}: {config['phones']}",
                    "warning"
                )
                return
            if "emails" in config and not isinstance(config["emails"], list):
                logger.error(f"Invalid emails format for device {device_serial}: {config['emails']}")
                self.send_alert_email(
                    "Invalid Config Data",
                    f"Invalid emails format for device {device_serial}: {config['emails']}",
                    "warning"
                )
                return
            if "services" in config and not isinstance(config["services"], dict):
                logger.error(f"Invalid services format for device {device_serial}: {config['services']}")
                self.send_alert_email(
                    "Invalid Config Data",
                    f"Invalid services format for device {device_serial}: {config['services']}",
                    "warning"
                )
                return
            logger.debug(f"Inserting config event for {device_serial}: config={config}")
            cur.execute(
                """
                INSERT INTO Events (
                    device_serial, server_id, operation_id, topic, payload,
                    event_timestamp, created_at, original_timestamp
                )
                VALUES (%s, %s, %s, %s, %s, %s, %s, %s)
                ON CONFLICT (device_serial, topic, event_timestamp)
                DO UPDATE SET
                    payload = EXCLUDED.payload,
                    created_at = EXCLUDED.created_at,
                    original_timestamp = EXCLUDED.original_timestamp
                """,
                (
                    device_serial[:50],
                    server_id,
                    "config",
                    topic[:255],
                    payload_str,
                    timestamp,
                    datetime.now(),
                    str(data.get("timestamp"))
                )
            )
            conn.commit()
            logger.info(f"Inserted config data for device {device_serial} on topic {topic}")
        except Exception as e:
            logger.error(f"Database error for device {device_serial}: {e}")
            conn.rollback()
            self.send_alert_email(
                "Database Error",
                f"Failed to insert config data for device {device_serial} on topic {topic}: {e}",
                "critical"
            )
        finally:
            cur.close()
            self.release_db(conn)

    def on_connect(self, client, userdata, flags, reason_code, properties=None):
        """MQTT connection callback (unchanged)"""
        if reason_code == 0:
            logger.info(f"Connected to MQTT broker at {MQTT_BROKER}:{MQTT_PORT} with client ID {MQTT_CLIENT_ID}")
            self.last_connection_time = datetime.now(timezone.utc)
            self.reconnect_count = 0
            for topic, qos in MQTT_TOPICS:
                client.subscribe(topic, qos)
                logger.info(f"Subscribed to {topic} with QoS {qos}")
            if self.reconnect_count > 0:
                self.send_alert_email("MQTT Connection Restored", f"Successfully reconnected to MQTT broker after {self.reconnect_count} attempts")
        else:
            logger.error(f"Connection failed with reason code {reason_code}")
            self.reconnect_count += 1
            if self.reconnect_count >= 5:
                self.send_alert_email("MQTT Connection Failed", f"Failed to connect to MQTT broker after {self.reconnect_count} attempts. Reason code: {reason_code}", "critical")

    def on_message(self, client, userdata, msg):
        """Handle incoming MQTT messages with robust deduplication"""
        try:
            topic = msg.topic
            payload = msg.payload.decode('utf-8')
            logger.debug(f"Received message on topic {topic}: {payload}")
            try:
                data = json.loads(payload)
            except json.JSONDecodeError as e:
                logger.error(f"Invalid JSON in payload on topic {topic}: {e}")
                self.send_alert_email(
                    "Invalid Payload",
                    f"Failed to parse JSON on topic {topic}: {e}",
                    "warning"
                )
                return

            timestamp = data.get("timestamp", int(time.time() * 1000))
            message_id = hashlib.sha256(f"{topic}:{payload}:{timestamp}".encode()).hexdigest()
            with self.message_lock:
                if message_id in self.processed_messages:
                    logger.warning(f"Duplicate message detected for topic {topic}, message_id {message_id}")
                    return
                self.processed_messages.append(message_id)

            if not payload:
                logger.warning(f"Empty payload received on topic {topic}")
                return

            device_serial = topic.split('/')[1]
            if not device_serial or len(topic.split('/')) < 3:
                logger.error(f"Invalid topic format: {topic}")
                self.send_alert_email(
                    "Invalid Topic",
                    f"Invalid topic format: {topic}",
                    "warning"
                )
                return

            # Adapt payload for insert_data
            event_type = topic.split('/')[2]
            operation_id = topic.split('/')[3] if len(topic.split('/')) > 3 else None
            adapted_payload = {
                "device_serial": device_serial,
                "timestamp": timestamp,
                "event": {"type": operation_id}
            }
            if event_type == "event":
                if operation_id == "location":
                    adapted_payload["event"].update({
                        "latitude": data.get("latitude"),
                        "longitude": data.get("longitude")
                    })
                elif operation_id == "version":
                    adapted_payload["event"]["firmware"] = data.get("version")
                elif operation_id == "status":
                    adapted_payload["event"]["state"] = data.get("state")
                    adapted_payload["event"]["leds"] = [
                        {"type": key[4:], "state": value}
                        for key, value in data.items()
                        if key.startswith("led_") and value in {"Green", "Red", "Off"}
                    ]
                elif operation_id == "alert":
                    adapted_payload["event"]["code"] = data.get("message") or data.get("id")
            elif event_type == "result":
                adapted_payload["result"] = {
                    "opId": data.get("opId"),
                    "value": data.get("result")
                }
            elif event_type == "command":
                adapted_payload["command"] = {
                    "opId": data.get("opId"),
                    "action": operation_id
                }

            self.insert_data(topic, adapted_payload)
            logger.info(f"Data processed for device {device_serial} from topic {topic}")
        except Exception as e:
            logger.error(f"Error processing message on topic {topic}: {e}")
            self.send_alert_email(
                "Message Processing Error",
                f"Failed to process message on topic {topic}: {e}",
                "critical"
            )

    def on_disconnect(self, client, userdata, flags, reason_code, properties=None):
        """MQTT disconnect callback (unchanged)"""
        logger.warning(f"Disconnected from MQTT broker with reason code {reason_code}")
        if self.running:
            self.reconnect_count += 1
            self.send_alert_email("MQTT Disconnection", f"Disconnected from MQTT broker. Reason code: {reason_code}. Reconnect attempt: {self.reconnect_count}", "warning")


    def on_log(self, client, userdata, level, buf):
        """MQTT log callback (unchanged)"""
        logger.debug(f"MQTT log: {buf}")

    def connect_with_retry(self, max_retries=10, retry_delay=10, max_total_attempts=50):
        """Connect to MQTT broker with retry logic (unchanged)"""
        total_attempts = 0
        while self.running and total_attempts < max_total_attempts:
            for attempt in range(max_retries):
                try:
                    logger.info(f"Attempting to connect to MQTT broker (attempt {attempt + 1}/{max_retries})")
                    self.client.connect(MQTT_BROKER, MQTT_PORT, keepalive=60)
                    return True
                except Exception as e:
                    total_attempts += 1
                    logger.error(f"MQTT connection attempt {attempt + 1} failed: {e}")
                    if total_attempts >= max_total_attempts:
                        logger.error("Max total attempts reached")
                        self.send_alert_email("MQTT Connection Failed", "Max total connection attempts reached", "critical")
                        return False
                    if attempt < max_retries - 1:
                        time.sleep(retry_delay)
                        retry_delay = min(retry_delay * 1.5, 60)
            time.sleep(30)
        return False

    def setup_mqtt_client(self):
        """Setup MQTT client with TLS and callbacks"""
        self.client = mqtt.Client(
            mqtt.CallbackAPIVersion.VERSION2,
            client_id=MQTT_CLIENT_ID,
            protocol=mqtt.MQTTv5,
            transport="tcp"
        )
        self.client.tls_set(
            ca_certs=MQTT_CA_CERT,
            certfile=MQTT_CLIENT_CERT,
            keyfile=MQTT_CLIENT_KEY,
            cert_reqs=ssl.CERT_REQUIRED,
            tls_version=ssl.PROTOCOL_TLSv1_2  # Specify TLS version
        )
        if MQTT_USERNAME and MQTT_PASSWORD:
            self.client.username_pw_set(username=MQTT_USERNAME, password=MQTT_PASSWORD)
        self.client.on_connect = self.on_connect
        self.client.on_message = self.on_message
        self.client.on_disconnect = self.on_disconnect
        self.client.on_log = self.on_log


    def run(self):
        """Run the MQTT service (unchanged)"""
        logger.info("Starting LOCACOEUR MQTT service...")
        threading.Timer(86400, self.backup_device_data).start()
        connected = False
        while self.running and not connected:
            connected = self.connect_with_retry()
            if not connected:
                logger.error("Failed to connect to MQTT broker. Retrying in 30 seconds...")
                time.sleep(30)
        if not connected:
            logger.error("Failed to connect to MQTT broker after all retries")
            return False
        try:
            self.client.loop_start()
            while self.running:
                try:
                    if not self.client.is_connected():
                        logger.warning("MQTT connection lost, attempting to reconnect...")
                        try:
                            self.client.loop_stop()
                        except Exception as e:
                            logger.warning(f"Error stopping MQTT loop: {e}")
                        connected = False
                        while self.running and not connected:
                            connected = self.connect_with_retry()
                            if not connected:
                                time.sleep(30)
                        if connected:
                            try:
                                self.client.loop_start()
                            except Exception as e:
                                logger.error(f"Error restarting MQTT loop: {e}")
                except Exception as e:
                    logger.error(f"Error checking MQTT connection: {e}")
                time.sleep(1)
        except Exception as e:
            logger.error(f"Main loop crashed: {e}")
            self.send_alert_email("Main Loop Crashed", f"Main loop crashed with error: {e}", "critical")
        finally:
            try:
                self.client.loop_stop()
                self.client.disconnect()
            except Exception as e:
                logger.warning(f"Error during final MQTT cleanup: {e}")
            try:
                self.db_pool.closeall()
            except Exception as e:
                logger.warning(f"Error closing database pool: {e}")
        logger.info("LOCACOEUR MQTT service stopped")
        return True

if __name__ == "__main__":
    service = MQTTService()
    try:
        sys.stdout.write("")
        sys.stdout.flush()
        console_available = True
    except:
        console_available = False
    if not console_available:
        logger.info("Running as a service (no console)")
    try:
        service.run()
    except Exception as e:
        logger.error(f"Service crashed: {e}")
        service.send_alert_email("Service Crashed", f"MQTT service crashed with error: {e}", "critical")
        sys.exit(1)<|MERGE_RESOLUTION|>--- conflicted
+++ resolved
@@ -26,22 +26,14 @@
     level=logging.INFO,
     format='%(asctime)s - %(name)s - %(levelname)s - %(message)s',
     handlers=[
-<<<<<<< HEAD
-        logging.FileHandler('backend/src/mqtt_client.log'),
-=======
-        logging.FileHandler('/opt/locacoeur-monitor/backend/logs/mqtt_client.log'),
->>>>>>> ee122621
+        logging.FileHandler('mqtt_client.log'),
         logging.StreamHandler()
     ]
 )
 logger = logging.getLogger(__name__)
 
 timestamp_logger = logging.getLogger('timestamp_debug')
-<<<<<<< HEAD
-timestamp_handler = logging.FileHandler('backend\src\timestamp_debug.log')
-=======
-timestamp_handler = logging.FileHandler('/opt/locacoeur-monitor/backend/logs/timestamp_debug.log')
->>>>>>> ee122621
+timestamp_handler = logging.FileHandler('timestamp_debug.log')
 timestamp_handler.setFormatter(logging.Formatter('%(asctime)s - %(message)s'))
 timestamp_logger.addHandler(timestamp_handler)
 timestamp_logger.setLevel(logging.DEBUG)
@@ -1154,165 +1146,47 @@
             return
         cur = conn.cursor()
         try:
-            device_serial = payload.get("device_serial")
-            event = payload.get("event")
-            timestamp = self.parse_timestamp(payload.get("timestamp"), device_serial, return_unix=True)
-            if not all([device_serial, event, timestamp]):
-                logger.warning(f"Missing fields in payload: {payload}")
-                return
-
-            event_type = event.get("type")
-            if not event_type:
-                logger.warning(f"Missing event type in payload: {payload}")
-                return
-
-            # Insert into Devices
-            try:
-                cur.execute(
-                    """
-<<<<<<< HEAD
-                    INSERT INTO Devices (serial, mqtt_broker_url)
-                    VALUES (%s, %s)
-                    ON CONFLICT (serial) DO NOTHING
-=======
-                    INSERT INTO Devices (device_serial, mqtt_broker_url)
-                    VALUES (%s, %s)
-                    ON CONFLICT (device_serial) DO NOTHING
->>>>>>> ee122621
-                    """,
-                    (device_serial[:50], "mqtts://mqtt.locacoeur.com:8883")
-                )
-            except psycopg2.errors.UniqueViolation:
-                logger.debug(f"Duplicate device record skipped for {device_serial}")
-                conn.rollback()
-                cur = conn.cursor()
-            except Exception as e:
-                logger.error(f"Error inserting into Devices for {device_serial}: {e}")
-                conn.rollback()
-                self.send_alert_email(
-                    "Database Error",
-                    f"Failed to insert into Devices for {device_serial}: {e}",
-                    "critical"
-                )
-                return
-
-            # Insert into Events
-            try:
-                cur.execute(
-                    """
-                    INSERT INTO Events (device_serial, topic, message_id, payload, event_timestamp, original_timestamp)
-                    VALUES (%s, %s, %s, %s, to_timestamp(%s / 1000.0), %s)
-                    ON CONFLICT (device_serial, topic, event_timestamp) DO NOTHING
-                    """,
-                    (
-                        device_serial[:50],
-                        topic[:255],
-                        hashlib.sha256(f"{topic}:{json.dumps(payload)}:{timestamp}".encode()).hexdigest(),
-                        json.dumps(payload),
-                        timestamp,
-                        str(payload.get("timestamp"))
+            cur = conn.cursor()
+            parsed_timestamp = self.parse_timestamp(data.get("timestamp"), device_serial)
+            topic_parts = topic.split("/")
+            topic_category = topic_parts[2] if len(topic_parts) > 2 else None
+            operation_id = topic_parts[3] if len(topic_parts) > 3 else None
+            payload_str = json.dumps(data, sort_keys=True)
+
+            # Validate payload based on operation
+            if topic_category == "event":
+                if operation_id == "location" and not all(key in data for key in ["latitude", "longitude"]):
+                    logger.error(f"Invalid location payload for {device_serial}: {data}")
+                    self.send_alert_email(
+                        "Invalid Payload",
+                        f"Location event missing latitude/longitude for {device_serial}: {data}",
+                        "warning"
                     )
-                )
-            except Exception as e:
-                logger.error(f"Error inserting into Events for {device_serial}: {e}")
-                conn.rollback()
-                self.send_alert_email(
-                    "Database Error",
-                    f"Failed to insert into Events for {device_serial}: {e}",
-                    "critical"
-                )
-                return
-
-            # Handle specific event types
-            if event_type == "location":
-                lat = event.get("latitude")
-                lon = event.get("longitude")
-                if lat is not None and lon is not None:
-                    try:
-                        cur.execute(
-                            """
-                            INSERT INTO Locations (device_serial, timestamp, latitude, longitude)
-                            VALUES (%s, %s, %s, %s)
-                            ON CONFLICT (device_serial, timestamp) DO NOTHING
-                            """,
-                            (device_serial[:50], timestamp, lat, lon)
-                        )
-                    except Exception as e:
-                        logger.error(f"Error inserting into Locations for {device_serial}: {e}")
-                        conn.rollback()
-                        self.send_alert_email(
-                            "Database Error",
-                            f"Failed to insert into Locations for {device_serial}: {e}",
-                            "critical"
-                        )
-                        return
-
-            elif event_type == "version":
-                version = event.get("firmware")
-                if version:
-                    try:
-                        cur.execute(
-                            """
-                            INSERT INTO Versions (device_serial, timestamp, version)
-                            VALUES (%s, %s, %s)
-                            ON CONFLICT (device_serial, timestamp) DO UPDATE SET version = EXCLUDED.version
-                            """,
-                            (device_serial[:50], timestamp, version[:50])
-                        )
-                    except Exception as e:
-                        logger.error(f"Error inserting into Versions for {device_serial}: {e}")
-                        conn.rollback()
-                        self.send_alert_email(
-                            "Database Error",
-                            f"Failed to insert into Versions for {device_serial}: {e}",
-                            "critical"
-                        )
-                        return
-
-            elif event_type == "status":
-                state = event.get("state")
-                leds = event.get("leds", [])
-                if state:
-                    try:
-                        cur.execute(
-                            """
-                            INSERT INTO Status (device_serial, timestamp, state)
-                            VALUES (%s, %s, %s)
-                            ON CONFLICT (device_serial, timestamp) DO NOTHING
-                            """,
-                            (device_serial[:50], timestamp, state[:50])
-                        )
-                    except Exception as e:
-                        logger.error(f"Error inserting into Status for {device_serial}: {e}")
-                        conn.rollback()
-                        self.send_alert_email(
-                            "Database Error",
-                            f"Failed to insert into Status for {device_serial}: {e}",
-                            "critical"
-                        )
-                        return
-                for led in leds:
-                    led_type = led.get("type")
-                    status = led.get("state")
-                    if led_type and status in {"Green", "Red", "Off"}:
-                        try:
-                            cur.execute(
-                                """
-                                INSERT INTO LEDs (device_serial, led_type, status, last_updated)
-                                VALUES (%s, %s, %s, CURRENT_TIMESTAMP)
-                                ON CONFLICT (device_serial, led_type) DO UPDATE SET status = EXCLUDED.status, last_updated = CURRENT_TIMESTAMP
-                                """,
-                                (device_serial[:50], led_type[:50], status[:50])
-                            )
-                        except Exception as e:
-                            logger.error(f"Error inserting into LEDs for {device_serial}, type {led_type}: {e}")
-                            conn.rollback()
-                            self.send_alert_email(
-                                "Database Error",
-                                f"Failed to insert into LEDs for {device_serial}, type {led_type}: {e}",
-                                "critical"
-                            )
-                            return
+                    return
+                elif operation_id == "version" and "firmware_version" not in data:
+                    logger.error(f"Invalid version payload for {device_serial}: {data}")
+                    self.send_alert_email(
+                        "Invalid Payload",
+                        f"Version event missing firmware_version for {device_serial}: {data}",
+                        "warning"
+                    )
+                    return
+                elif operation_id == "status" and not any(key in data for key in ["led_power", "led_defibrillator", "led_monitoring", "led_assistance", "led_mqtt", "led_environmental"]):
+                    logger.error(f"Invalid status payload for {device_serial}: {data}")
+                    self.send_alert_email(
+                        "Invalid Payload",
+                        f"Status event missing LED data for {device_serial}: {data}",
+                        "warning"
+                    )
+                    return
+                elif operation_id == "alert" and "message" not in data:
+                    logger.error(f"Invalid alert payload for {device_serial}: {data}")
+                    self.send_alert_email(
+                        "Invalid Payload",
+                        f"Alert event missing message for {device_serial}: {data}",
+                        "warning"
+                    )
+                    return
 
             elif event_type == "alert":
                 code = event.get("code")
@@ -1631,7 +1505,26 @@
         """Handle incoming MQTT messages with robust deduplication"""
         try:
             topic = msg.topic
-            payload = msg.payload.decode('utf-8')
+            if not msg.payload:
+                logger.warning(f"Empty payload received on topic {topic}")
+                self.send_alert_email(
+                    "Empty Payload",
+                    f"Received empty payload on topic {topic}",
+                    "warning"
+                )
+                return
+
+            try:
+                payload = msg.payload.decode('utf-8')
+            except UnicodeDecodeError as e:
+                logger.error(f"Failed to decode payload on topic {topic}: {e}")
+                self.send_alert_email(
+                    "Payload Decode Error",
+                    f"Failed to decode payload on topic {topic}: {e}",
+                    "warning"
+                )
+                return
+
             logger.debug(f"Received message on topic {topic}: {payload}")
             try:
                 data = json.loads(payload)
@@ -1651,10 +1544,6 @@
                     logger.warning(f"Duplicate message detected for topic {topic}, message_id {message_id}")
                     return
                 self.processed_messages.append(message_id)
-
-            if not payload:
-                logger.warning(f"Empty payload received on topic {topic}")
-                return
 
             device_serial = topic.split('/')[1]
             if not device_serial or len(topic.split('/')) < 3:
